[package]
name = "cqrs-demo"
<<<<<<< HEAD
version = "0.1.3"
=======
version = "0.2.0"
>>>>>>> 14de4791
authors = ["Dave Garred <dave.garred@serverlesstechnology.com>"]
edition = "2018"

[dependencies]
<<<<<<< HEAD
cqrs-es = "0.1.3"
postgres-es = "0.1.3"
=======
>>>>>>> 14de4791

cqrs-es = "0.2.0"
postgres-es = "0.2.0"

async-trait = "0.1.51"
serde = { version = "1.0.104", features = ["derive"]}
serde_json = "1.0"
sqlx = { version = "0.5.7", features = [ "postgres" , "runtime-tokio-rustls", "json"] }
chrono = "0.4.11"
tokio = { version = "1", features = ["full"] }
warp = "0.3"<|MERGE_RESOLUTION|>--- conflicted
+++ resolved
@@ -1,19 +1,10 @@
 [package]
 name = "cqrs-demo"
-<<<<<<< HEAD
-version = "0.1.3"
-=======
 version = "0.2.0"
->>>>>>> 14de4791
 authors = ["Dave Garred <dave.garred@serverlesstechnology.com>"]
 edition = "2018"
 
 [dependencies]
-<<<<<<< HEAD
-cqrs-es = "0.1.3"
-postgres-es = "0.1.3"
-=======
->>>>>>> 14de4791
 
 cqrs-es = "0.2.0"
 postgres-es = "0.2.0"
